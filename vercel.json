{
  "version": 2,
<<<<<<< HEAD
  "env": {
    "NODE_ENV": "production",
    "UPSTASH_REDIS_REST_URL": "https://smiling-shrimp-21387.upstash.io",
    "UPSTASH_REDIS_REST_TOKEN": "AVOLAAIjcDFmNzVjNDVjZGM3MGY0NDczODEyMTA0NTAyOGNkMTc5OXAxMA",
    "QUEUE_NAME": "marden_audit_queue",
    "PROCESSING_QUEUE_NAME": "marden_audit_processing",
    "JOB_PREFIX": "job:",
    "MAX_PAGES": "20",
    "CRAWL_DEPTH": "2",
    "TIMEOUT": "30000",
    "USER_AGENT": "MardenSEO Audit Bot v1.0",
    "ALLOWED_ORIGINS": "https://audit.mardenseo.com",
    "LOG_LEVEL": "info"
  },
  "functions": {
    "api/index.js": {
      "memory": 1024,
      "maxDuration": 60
    },
    "api/worker.js": {
      "memory": 1024,
      "maxDuration": 60
    },
    "api/health.js": {
      "memory": 1024,
      "maxDuration": 60
    },
    "api/audit.js": {
      "memory": 1024,
      "maxDuration": 60
    }, 
    "api/audit/index.js": {
      "memory": 1024,
      "maxDuration": 60
    },
    "api/audit/site.js": {
      "memory": 1024,
      "maxDuration": 60
    },
    "api/audit/page.js": {
      "memory": 1024,
      "maxDuration": 60
    },
    "api/job/[id].js": {
      "memory": 1024,
      "maxDuration": 60
    },
    "api/job/[id]/results.js": {
      "memory": 1024,
      "maxDuration": 60
    }
  },
  "headers": [
=======
  "builds": [
>>>>>>> 88e959d4
    {
      "src": "api/index.js",
      "use": "@vercel/node"
    }
  ],
  "routes": [
    {
<<<<<<< HEAD
      "path": "/api/worker",
      "schedule": "0 0 * * *"
=======
      "src": "/(.*)",
      "dest": "/api/index.js"
>>>>>>> 88e959d4
    }
  ],
  "env": {
    "UPSTASH_REDIS_REST_URL": "https://smiling-shrimp-21387.upstash.io",
    "UPSTASH_REDIS_REST_TOKEN": "AVOLAAIjcDFmNzVjNDVjZGM3MGY0NDczODEyMTA0NTAyOGNkMTc5OXAxMA"
  }
}<|MERGE_RESOLUTION|>--- conflicted
+++ resolved
@@ -1,62 +1,6 @@
 {
   "version": 2,
-<<<<<<< HEAD
-  "env": {
-    "NODE_ENV": "production",
-    "UPSTASH_REDIS_REST_URL": "https://smiling-shrimp-21387.upstash.io",
-    "UPSTASH_REDIS_REST_TOKEN": "AVOLAAIjcDFmNzVjNDVjZGM3MGY0NDczODEyMTA0NTAyOGNkMTc5OXAxMA",
-    "QUEUE_NAME": "marden_audit_queue",
-    "PROCESSING_QUEUE_NAME": "marden_audit_processing",
-    "JOB_PREFIX": "job:",
-    "MAX_PAGES": "20",
-    "CRAWL_DEPTH": "2",
-    "TIMEOUT": "30000",
-    "USER_AGENT": "MardenSEO Audit Bot v1.0",
-    "ALLOWED_ORIGINS": "https://audit.mardenseo.com",
-    "LOG_LEVEL": "info"
-  },
-  "functions": {
-    "api/index.js": {
-      "memory": 1024,
-      "maxDuration": 60
-    },
-    "api/worker.js": {
-      "memory": 1024,
-      "maxDuration": 60
-    },
-    "api/health.js": {
-      "memory": 1024,
-      "maxDuration": 60
-    },
-    "api/audit.js": {
-      "memory": 1024,
-      "maxDuration": 60
-    }, 
-    "api/audit/index.js": {
-      "memory": 1024,
-      "maxDuration": 60
-    },
-    "api/audit/site.js": {
-      "memory": 1024,
-      "maxDuration": 60
-    },
-    "api/audit/page.js": {
-      "memory": 1024,
-      "maxDuration": 60
-    },
-    "api/job/[id].js": {
-      "memory": 1024,
-      "maxDuration": 60
-    },
-    "api/job/[id]/results.js": {
-      "memory": 1024,
-      "maxDuration": 60
-    }
-  },
-  "headers": [
-=======
   "builds": [
->>>>>>> 88e959d4
     {
       "src": "api/index.js",
       "use": "@vercel/node"
@@ -64,13 +8,8 @@
   ],
   "routes": [
     {
-<<<<<<< HEAD
-      "path": "/api/worker",
-      "schedule": "0 0 * * *"
-=======
       "src": "/(.*)",
       "dest": "/api/index.js"
->>>>>>> 88e959d4
     }
   ],
   "env": {
