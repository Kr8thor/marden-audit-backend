{
<<<<<<< HEAD
  "version": 2,
  "env": {
    "NODE_ENV": "production",
    "UPSTASH_REDIS_REST_URL": "https://smiling-shrimp-21387.upstash.io",
    "UPSTASH_REDIS_REST_TOKEN": "AVOLAAIjcDFmNzVjNDVjZGM3MGY0NDczODEyMTA0NTAyOGNkMTc5OXAxMA"
  },
  "buildCommand": "npm install",
  "headers": [
    {
      "source": "/(.*)",
      "headers": [
        { "key": "Access-Control-Allow-Credentials", "value": "true" },
        { "key": "Access-Control-Allow-Origin", "value": "*" },
        { "key": "Access-Control-Allow-Methods", "value": "GET,OPTIONS,PATCH,DELETE,POST,PUT" },
        { "key": "Access-Control-Allow-Headers", "value": "X-CSRF-Token, X-Requested-With, Accept, Accept-Version, Content-Length, Content-MD5, Content-Type, Date, X-Api-Version" }
      ]
=======
  "functions": {
    "api/*.js": {
      "memory": 1024,
      "maxDuration": 60
    }
  },
  "crons": [
    {
      "path": "/api/worker",
      "schedule": "0 0 * * *"
>>>>>>> 0d85d209
    }
  ]
}<|MERGE_RESOLUTION|>--- conflicted
+++ resolved
@@ -1,5 +1,4 @@
 {
-<<<<<<< HEAD
   "version": 2,
   "env": {
     "NODE_ENV": "production",
@@ -7,16 +6,6 @@
     "UPSTASH_REDIS_REST_TOKEN": "AVOLAAIjcDFmNzVjNDVjZGM3MGY0NDczODEyMTA0NTAyOGNkMTc5OXAxMA"
   },
   "buildCommand": "npm install",
-  "headers": [
-    {
-      "source": "/(.*)",
-      "headers": [
-        { "key": "Access-Control-Allow-Credentials", "value": "true" },
-        { "key": "Access-Control-Allow-Origin", "value": "*" },
-        { "key": "Access-Control-Allow-Methods", "value": "GET,OPTIONS,PATCH,DELETE,POST,PUT" },
-        { "key": "Access-Control-Allow-Headers", "value": "X-CSRF-Token, X-Requested-With, Accept, Accept-Version, Content-Length, Content-MD5, Content-Type, Date, X-Api-Version" }
-      ]
-=======
   "functions": {
     "api/*.js": {
       "memory": 1024,
@@ -27,7 +16,17 @@
     {
       "path": "/api/worker",
       "schedule": "0 0 * * *"
->>>>>>> 0d85d209
+    }
+  ],
+  "headers": [
+    {
+      "source": "/(.*)",
+      "headers": [
+        { "key": "Access-Control-Allow-Credentials", "value": "true" },
+        { "key": "Access-Control-Allow-Origin", "value": "*" },
+        { "key": "Access-Control-Allow-Methods", "value": "GET,OPTIONS,PATCH,DELETE,POST,PUT" },
+        { "key": "Access-Control-Allow-Headers", "value": "X-CSRF-Token, X-Requested-With, Accept, Accept-Version, Content-Length, Content-MD5, Content-Type, Date, X-Api-Version" }
+      ]
     }
   ]
 }