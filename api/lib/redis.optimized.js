// Optimized Redis client for caching SEO audit results
// Designed to handle high load scenarios with fallbacks
const { Redis } = require('@upstash/redis');
const fetch = require('node-fetch');

// Redis configuration from environment variables
const REDIS_URL = process.env.UPSTASH_REDIS_REST_URL;
const REDIS_TOKEN = process.env.UPSTASH_REDIS_REST_TOKEN;

// Check if Redis is configured
const isRedisConfigured = REDIS_URL && REDIS_TOKEN;

// Initialize Redis client
let redisClient = null;
if (isRedisConfigured) {
  try {
    redisClient = new Redis({
      url: REDIS_URL,
      token: REDIS_TOKEN,
      timeoutMs: 2000 // 2 second timeout
    });
    console.log('Upstash Redis client initialized');
  } catch (error) {
    console.error('Error initializing Upstash Redis client:', error);
  }
}

// Default cache TTL (24 hours)
const DEFAULT_CACHE_TTL = 86400;

<<<<<<< HEAD
// Request timeout for Redis operations (ms)
const REDIS_TIMEOUT = 2000;
=======
// Memory cache for quick access
const memoryCache = new Map();
>>>>>>> 8910a92e

// Track Redis request statistics for monitoring
const stats = {
  setRequests: 0,
  setSuccesses: 0,
  getRequests: 0,
  getSuccesses: 0,
  errors: 0,
  lastError: null,
  lastErrorTime: null
};

/**
 * Set a value in Redis with expiration, optimized for background operation
 * @param {string} key - Cache key
 * @param {object|string} value - Value to store (will be JSON stringified)
 * @param {number} expirationSeconds - Expiration time in seconds
 * @returns {Promise<boolean>} - Success status
 */
async function setCache(key, value, expirationSeconds = DEFAULT_CACHE_TTL) {
  stats.setRequests++;
  
  try {
    if (!isRedisConfigured || !redisClient) {
      console.log('Redis not configured, skipping cache set');
      return false;
    }

    // Prepare value for storage
    const valueToStore = typeof value === 'string' ? value : JSON.stringify(value);
    
<<<<<<< HEAD
    // Create the Upstash Redis REST API URL for SET command with expiration
    const url = `${REDIS_URL}/set/${encodeURIComponent(key)}/${encodeURIComponent(valueToStore)}?EX=${expirationSeconds}`;
    
    // Execute the Redis command with timeout
    const response = await axios.get(url, {
      headers: {
        Authorization: `Bearer ${REDIS_TOKEN}`
      },
      timeout: REDIS_TIMEOUT
    });
    
    const success = response.data.result === 'OK';
=======
    // Set with expiration in Redis
    const result = await redisClient.set(key, valueToStore, { ex: expirationSeconds });
    
    const success = result === 'OK';
>>>>>>> 8910a92e
    
    if (success) {
      stats.setSuccesses++;
      
      // Also update memory cache for faster retrieval
      memoryCache.set(key, {
        data: value,
        timestamp: Date.now()
      });
      
      // Limit memory cache size
      if (memoryCache.size > 100) {
        // Remove oldest keys
        const oldestKey = Array.from(memoryCache.keys())[0];
        memoryCache.delete(oldestKey);
      }
    }
    
    return success;
  } catch (error) {
    console.error('Redis SET error:', error.message);
    stats.errors++;
    stats.lastError = error.message;
    stats.lastErrorTime = new Date().toISOString();
    return false;
  }
}

/**
 * Get a value from Redis with timeout
 * @param {string} key - Cache key
 * @returns {Promise<object|string|null>} - Retrieved value or null if not found
 */
async function getCache(key) {
  stats.getRequests++;
  
  try {
    // Check memory cache first
    const memoryCached = memoryCache.get(key);
    if (memoryCached && Date.now() - memoryCached.timestamp < 3600000) { // 1 hour memory cache
      console.log(`Memory cache hit for ${key}`);
      return memoryCached.data;
    }
    
<<<<<<< HEAD
    // Create the Upstash Redis REST API URL for GET command
    const url = `${REDIS_URL}/get/${encodeURIComponent(key)}`;
    
    // Execute the Redis command with timeout
    const response = await axios.get(url, {
      headers: {
        Authorization: `Bearer ${REDIS_TOKEN}`
      },
      timeout: REDIS_TIMEOUT
    });
    
    // Check if result is null (key not found)
    if (response.data.result === null) {
=======
    if (!isRedisConfigured || !redisClient) {
      console.log('Redis not configured, skipping cache get');
      return null;
    }
    
    // Get from Redis
    const result = await redisClient.get(key);
    
    // Check if result is null (key not found)
    if (result === null) {
>>>>>>> 8910a92e
      return null;
    }
    
    stats.getSuccesses++;
    
    // Try to parse the result as JSON, fallback to raw string
    let parsedResult;
    try {
<<<<<<< HEAD
      return JSON.parse(response.data.result);
    } catch (e) {
      return response.data.result;
=======
      parsedResult = typeof result === 'string' ? JSON.parse(result) : result;
    } catch (e) {
      parsedResult = result;
>>>>>>> 8910a92e
    }
    
    // Update memory cache
    memoryCache.set(key, {
      data: parsedResult,
      timestamp: Date.now()
    });
    
    return parsedResult;
  } catch (error) {
    console.error('Redis GET error:', error.message);
    stats.errors++;
    stats.lastError = error.message;
    stats.lastErrorTime = new Date().toISOString();
    return null;
  }
}

/**
 * Delete a value from Redis
 * @param {string} key - Cache key
 * @returns {Promise<boolean>} - Success status
 */
async function deleteCache(key) {
  try {
    // Always remove from memory cache
    memoryCache.delete(key);
    
    if (!isRedisConfigured || !redisClient) {
      console.log('Redis not configured, skipping cache delete');
      return false;
    }
    
<<<<<<< HEAD
    // Create the Upstash Redis REST API URL for DEL command
    const url = `${REDIS_URL}/del/${encodeURIComponent(key)}`;
    
    // Execute the Redis command with timeout
    const response = await axios.get(url, {
      headers: {
        Authorization: `Bearer ${REDIS_TOKEN}`
      },
      timeout: REDIS_TIMEOUT
    });
    
    return response.data.result > 0;
=======
    // Delete from Redis
    const result = await redisClient.del(key);
    return result > 0;
>>>>>>> 8910a92e
  } catch (error) {
    console.error('Redis DEL error:', error.message);
    stats.errors++;
    stats.lastError = error.message;
    stats.lastErrorTime = new Date().toISOString();
    return false;
  }
}

/**
 * Check Redis connection health with timeout
 * @returns {Promise<boolean>} - Redis health status
 */
async function checkHealth() {
  try {
    if (!isRedisConfigured || !redisClient) {
      console.log('Redis not configured, health check returning false');
      return false;
    }
    
<<<<<<< HEAD
    // Create the Upstash Redis REST API URL for PING command
    const url = `${REDIS_URL}/ping`;
    
    // Execute the Redis command with timeout
    const response = await axios.get(url, {
      headers: {
        Authorization: `Bearer ${REDIS_TOKEN}`
      },
      timeout: REDIS_TIMEOUT
    });
    
    return response.data.result === 'PONG';
=======
    // Ping Redis
    const result = await redisClient.ping();
    return result === 'PONG';
>>>>>>> 8910a92e
  } catch (error) {
    console.error('Redis health check error:', error.message);
    stats.errors++;
    stats.lastError = error.message;
    stats.lastErrorTime = new Date().toISOString();
    return false;
  }
}

/**
 * Generate a standardized cache key for SEO audits
 * @param {string} url - URL being audited
 * @param {object} options - Audit options (ignored to reduce complexity)
 * @returns {string} - Cache key
 */
function generateCacheKey(url, options = {}) {
  // Simplified key generation - just use normalized URL
  // Ignore options to reduce key complexity
  const normalizedUrl = url.toLowerCase().replace(/\/$/, '');
  return `seo-audit:${normalizedUrl}`;
}

/**
 * Get Redis statistics
 * @returns {object} - Redis usage statistics
 */
function getStats() {
  return {
    ...stats,
    successRate: {
      set: stats.setRequests ? (stats.setSuccesses / stats.setRequests * 100).toFixed(2) + '%' : 'N/A',
      get: stats.getRequests ? (stats.getSuccesses / stats.getRequests * 100).toFixed(2) + '%' : 'N/A'
    },
    isRedisConfigured,
    cacheSize: {
      memory: memoryCache.size
    }
  };
}

// Export Redis functions
module.exports = {
  setCache,
  getCache,
  deleteCache,
  checkHealth,
  generateCacheKey,
  getStats,
  isRedisConfigured,
  DEFAULT_CACHE_TTL,
  memoryCache
};<|MERGE_RESOLUTION|>--- conflicted
+++ resolved
@@ -28,13 +28,8 @@
 // Default cache TTL (24 hours)
 const DEFAULT_CACHE_TTL = 86400;
 
-<<<<<<< HEAD
-// Request timeout for Redis operations (ms)
-const REDIS_TIMEOUT = 2000;
-=======
 // Memory cache for quick access
 const memoryCache = new Map();
->>>>>>> 8910a92e
 
 // Track Redis request statistics for monitoring
 const stats = {
@@ -66,25 +61,10 @@
     // Prepare value for storage
     const valueToStore = typeof value === 'string' ? value : JSON.stringify(value);
     
-<<<<<<< HEAD
-    // Create the Upstash Redis REST API URL for SET command with expiration
-    const url = `${REDIS_URL}/set/${encodeURIComponent(key)}/${encodeURIComponent(valueToStore)}?EX=${expirationSeconds}`;
-    
-    // Execute the Redis command with timeout
-    const response = await axios.get(url, {
-      headers: {
-        Authorization: `Bearer ${REDIS_TOKEN}`
-      },
-      timeout: REDIS_TIMEOUT
-    });
-    
-    const success = response.data.result === 'OK';
-=======
     // Set with expiration in Redis
     const result = await redisClient.set(key, valueToStore, { ex: expirationSeconds });
     
     const success = result === 'OK';
->>>>>>> 8910a92e
     
     if (success) {
       stats.setSuccesses++;
@@ -129,21 +109,6 @@
       return memoryCached.data;
     }
     
-<<<<<<< HEAD
-    // Create the Upstash Redis REST API URL for GET command
-    const url = `${REDIS_URL}/get/${encodeURIComponent(key)}`;
-    
-    // Execute the Redis command with timeout
-    const response = await axios.get(url, {
-      headers: {
-        Authorization: `Bearer ${REDIS_TOKEN}`
-      },
-      timeout: REDIS_TIMEOUT
-    });
-    
-    // Check if result is null (key not found)
-    if (response.data.result === null) {
-=======
     if (!isRedisConfigured || !redisClient) {
       console.log('Redis not configured, skipping cache get');
       return null;
@@ -154,7 +119,6 @@
     
     // Check if result is null (key not found)
     if (result === null) {
->>>>>>> 8910a92e
       return null;
     }
     
@@ -163,15 +127,9 @@
     // Try to parse the result as JSON, fallback to raw string
     let parsedResult;
     try {
-<<<<<<< HEAD
-      return JSON.parse(response.data.result);
-    } catch (e) {
-      return response.data.result;
-=======
       parsedResult = typeof result === 'string' ? JSON.parse(result) : result;
     } catch (e) {
       parsedResult = result;
->>>>>>> 8910a92e
     }
     
     // Update memory cache
@@ -205,24 +163,9 @@
       return false;
     }
     
-<<<<<<< HEAD
-    // Create the Upstash Redis REST API URL for DEL command
-    const url = `${REDIS_URL}/del/${encodeURIComponent(key)}`;
-    
-    // Execute the Redis command with timeout
-    const response = await axios.get(url, {
-      headers: {
-        Authorization: `Bearer ${REDIS_TOKEN}`
-      },
-      timeout: REDIS_TIMEOUT
-    });
-    
-    return response.data.result > 0;
-=======
     // Delete from Redis
     const result = await redisClient.del(key);
     return result > 0;
->>>>>>> 8910a92e
   } catch (error) {
     console.error('Redis DEL error:', error.message);
     stats.errors++;
@@ -243,24 +186,9 @@
       return false;
     }
     
-<<<<<<< HEAD
-    // Create the Upstash Redis REST API URL for PING command
-    const url = `${REDIS_URL}/ping`;
-    
-    // Execute the Redis command with timeout
-    const response = await axios.get(url, {
-      headers: {
-        Authorization: `Bearer ${REDIS_TOKEN}`
-      },
-      timeout: REDIS_TIMEOUT
-    });
-    
-    return response.data.result === 'PONG';
-=======
     // Ping Redis
     const result = await redisClient.ping();
     return result === 'PONG';
->>>>>>> 8910a92e
   } catch (error) {
     console.error('Redis health check error:', error.message);
     stats.errors++;
