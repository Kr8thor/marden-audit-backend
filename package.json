{
  "name": "marden-audit-backend",
<<<<<<< HEAD
  "version": "1.0.0",
=======
  "version": "2.1.0",
  "description": "Marden SEO Audit Backend - Railway Optimized",
>>>>>>> 8910a92e
  "main": "app.js",
  "scripts": {
    "start": "node --max-old-space-size=256 app.js",
    "dev": "nodemon app.js",
<<<<<<< HEAD
    "test": "jest",
    "lint": "eslint .",
    "deploy": "vercel",
    "deploy:prod": "vercel --prod"
=======
    "test": "node test-redis.js",
    "test:enhanced": "node test-enhanced.js",
    "monitor": "node monitor-enhanced.js",
    "deploy": "railway up",
    "railway:deploy": "railway up",
    "api:docs": "echo 'API documentation available at API_DOCUMENTATION.md'"
  },
  "engines": {
    "node": ">=16.0.0"
>>>>>>> 8910a92e
  },
  "dependencies": {
    "@upstash/redis": "^1.25.1",
    "axios": "^1.6.0",
    "cheerio": "^1.0.0-rc.12",
    "cors": "^2.8.5",
    "dotenv": "^16.3.1",
    "express": "^4.18.2",
    "node-fetch": "^2.7.0",
    "puppeteer-core": "^21.9.0",
    "puppeteer": "^21.9.0",
    "robots-parser": "^3.0.1",
    "uuid": "^9.0.1"
  },
  "devDependencies": {
    "nodemon": "^3.0.1"
  },
  "author": "Marden SEO",
  "license": "UNLICENSED",
  "private": true
}<|MERGE_RESOLUTION|>--- conflicted
+++ resolved
@@ -1,21 +1,11 @@
 {
   "name": "marden-audit-backend",
-<<<<<<< HEAD
-  "version": "1.0.0",
-=======
   "version": "2.1.0",
   "description": "Marden SEO Audit Backend - Railway Optimized",
->>>>>>> 8910a92e
   "main": "app.js",
   "scripts": {
     "start": "node --max-old-space-size=256 app.js",
     "dev": "nodemon app.js",
-<<<<<<< HEAD
-    "test": "jest",
-    "lint": "eslint .",
-    "deploy": "vercel",
-    "deploy:prod": "vercel --prod"
-=======
     "test": "node test-redis.js",
     "test:enhanced": "node test-enhanced.js",
     "monitor": "node monitor-enhanced.js",
@@ -25,7 +15,6 @@
   },
   "engines": {
     "node": ">=16.0.0"
->>>>>>> 8910a92e
   },
   "dependencies": {
     "@upstash/redis": "^1.25.1",
